--- conflicted
+++ resolved
@@ -26,11 +26,6 @@
     public const string ImageConfigAspectRatio = "AspectRatio";
 
     /// <summary>
-<<<<<<< HEAD
-    /// Key used to store the thought signature in the additional properties.
-    /// </summary>
-    public const string ThoughtSignature = "thoughtSignature";
-=======
     /// Key used to specify the output resolution for image generation ("1K", "2K", "4K").
     /// </summary>
     public const string ImageConfigImageSize = "ImageSize";
@@ -44,5 +39,4 @@
     /// Key used to specify the compression quality for image generation (0-100).
     /// </summary>
     public const string ImageOutputOptionsCompressionQuality = "CompressionQuality";
->>>>>>> a0ed5bd8
 }