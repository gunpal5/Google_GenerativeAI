--- conflicted
+++ resolved
@@ -33,18 +33,12 @@
     <PackageReference Include="Microsoft.Extensions.Logging" Version="9.0.1" />
     <PackageReference Include="System.ComponentModel.Annotations" Version="5.0.0" />
     <PackageReference Include="System.Net.Http" Version="4.3.4" />
-<<<<<<< HEAD
     <PackageReference Include="System.Text.Json" Version="9.0.1" />
     <PackageReference Include="Microsoft.Bcl.AsyncInterfaces" Version="9.0.1" />
     <PackageReference Update="DotNet.ReproducibleBuilds" Version="1.2.25">
       <PrivateAssets>all</PrivateAssets>
       <IncludeAssets>runtime; build; native; contentfiles; analyzers; buildtransitive</IncludeAssets>
-    </PackageReference>
-=======
-    <PackageReference Include="System.Text.Json" Version="8.0.5" />
-    <PackageReference Include="Microsoft.Extensions.AI.Abstractions" Version="9.1.0-preview.1.25064.3" />
-    <PackageReference Include="Microsoft.Bcl.AsyncInterfaces" Version="8.0.0" />
->>>>>>> 666bec4a
+    </PackageReference> 
   </ItemGroup>
 
   <ItemGroup>
